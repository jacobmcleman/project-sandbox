use crate::gridmath::*;
use rand::Rng;
use std::collections::HashMap;

const CHUNK_SIZE: u8 = 64;

pub struct World {
    // TODO keep chunks at consistent addresses once allocated
    // option - box all the chunks, store the boxes?
    // option - static self managed array with map of coord to index
    chunks: HashMap<u64, Box<Chunk>>,
}

struct Neighbors {
    top_left: Option<*mut Chunk>,
    top_center: Option<*mut Chunk>,
    top_right: Option<*mut Chunk>,
    mid_left: Option<*mut Chunk>,
    mid_right: Option<*mut Chunk>,
    bottom_left: Option<*mut Chunk>,
    bottom_center: Option<*mut Chunk>,
    bottom_right: Option<*mut Chunk>,
}

<<<<<<< HEAD
=======
struct NeighborIterator<'a> {
    neighbor_array: [&'a Option<*mut Chunk>; 8],
    cur_index: usize,
}

>>>>>>> 679bcc18
struct Chunk {
    position: GridVec,
    neighbors: Neighbors,
    particles: [Particle; CHUNK_SIZE as usize * CHUNK_SIZE as usize],
<<<<<<< HEAD
=======
    dirty: Option<GridBounds>,
    update_this_frame: Option<GridBounds>,
    updated_last_frame: Option<GridBounds>,
>>>>>>> 679bcc18
}

#[derive(PartialEq, Debug, Copy, Clone)]
pub enum ParticleType {
    Air,
    Sand,
    Water,
    Stone,
<<<<<<< HEAD
    Boundary,
=======
    Source,
    Boundary,
    Dirty,
>>>>>>> 679bcc18
}

#[derive(Debug, Copy, Clone)]
pub struct Particle {
    pub particle_type: ParticleType
}

<<<<<<< HEAD
=======
impl Iterator for NeighborIterator<'_> {
    type Item = Option<*mut Chunk>;

    fn next(&mut self) -> Option<Option<*mut Chunk>> {
        let i = self.cur_index;
        self.cur_index += 1;

        if i >= 8 {
            return None;
        }
        else {
            return Some(self.neighbor_array[i].clone());
        }
    }
}

>>>>>>> 679bcc18
impl Neighbors {
    fn new() -> Self {
        Neighbors { 
            top_left: None, 
            top_center: None,
            top_right: None, 
            mid_left: None, 
            mid_right: None, 
            bottom_left: None, 
            bottom_center: None, 
            bottom_right: None 
        }
    }
<<<<<<< HEAD
=======

    fn iter<'a>(&'a self) -> NeighborIterator<'a> {
        NeighborIterator { 
            neighbor_array: [
                &self.top_left, &self.top_center, &self.top_right,
                &self.mid_left, &self.mid_right,
                &self.bottom_left, &self.bottom_center, &self.bottom_right,
            ], 
            cur_index: 0, 
        }
    }
>>>>>>> 679bcc18
}

impl Drop for Neighbors {
    fn drop(&mut self) {
        self.top_left = None;
        self.top_center = None;
        self.top_right = None;
        self.mid_left = None;
        self.mid_right = None; 
        self.bottom_left = None; 
        self.bottom_center = None; 
        self.bottom_right = None;
    }
}

impl Particle {
    pub fn new(particle_type: ParticleType) -> Self {
        Particle{particle_type}
    }

    fn get_possible_moves(particle_type: ParticleType) -> Vec::<GridVec> {
        match particle_type {
            ParticleType::Sand => vec![GridVec{x: 1, y: -1}, GridVec{x: -1, y: -1}, GridVec{x: 0, y: -1}],
<<<<<<< HEAD
            ParticleType::Water => vec![GridVec{x: 1, y: -1}, GridVec{x: 0, y: -1}, GridVec{x: -1, y: -1}, GridVec{x: 1, y: 0}, GridVec{x: 0, y: -2}, GridVec{x: -1, y: 0} ],
=======
            ParticleType::Water => vec![GridVec{x: 1, y: -1}, GridVec{x: 0, y: -1}, GridVec{x: -1, y: -1}, GridVec{x: 1, y: 0}, GridVec{x: -1, y: 0} ],
>>>>>>> 679bcc18
            _ => Vec::<GridVec>::new(),
        }
    }

    fn can_replace_water(particle_type: ParticleType) -> bool {
        match particle_type {
            ParticleType::Sand => true,
            _ => false,
        }
    }
}

impl Default for Particle {
    fn default() -> Self { Particle{particle_type: ParticleType::Air} }
}

impl Chunk {
    fn new(position: GridVec) -> Self {
        let created = Chunk {
            position,
            neighbors: Neighbors::new(),
            particles: [Particle::default(); CHUNK_SIZE as usize *  CHUNK_SIZE as usize],
<<<<<<< HEAD
=======
            dirty: None,
            update_this_frame: None,
            updated_last_frame: None,
>>>>>>> 679bcc18
        };

        return created;
    }
<<<<<<< HEAD
=======

    fn chunkpos_to_local_chunkpos(&self, from_chunk: &Chunk, from_x: u8, from_y: u8) -> GridVec {
        let chunk_diff = (from_chunk.position - self.position) * CHUNK_SIZE as i32;
        GridVec::new(from_x as i32, from_y as i32) + chunk_diff
    }
>>>>>>> 679bcc18
    
    fn get_index_in_chunk(x: u8, y: u8) -> usize {
        return y as usize * CHUNK_SIZE as usize + x as usize;
    }

    fn get_particle(&self, x: u8, y: u8) -> Particle {
        #[cfg(debug_assertions)] {
            if x >= CHUNK_SIZE {
                println!("X VALUE OF {} IS TOO LARGE", x);
                return Particle::default();
            }
            if y >= CHUNK_SIZE {
                println!("Y VALUE OF {} IS TOO LARGE", y);
                return Particle::default();
            }
        }

        return self.particles[Chunk::get_index_in_chunk(x, y)];
    }

    fn set_particle(&mut self, x: u8, y: u8, val: Particle) {
        self.particles[Chunk::get_index_in_chunk(x, y)] = val;
<<<<<<< HEAD
=======
        self.mark_dirty(x as i32, y as i32);
    }

    fn mark_dirty(&mut self, x: i32, y: i32) {
        let chunk_bounds = GridBounds::new_from_corner(GridVec::new(0, 0), GridVec::new(CHUNK_SIZE as i32, CHUNK_SIZE as i32));
        let dirty_bounds = chunk_bounds.intersect(GridBounds::new(GridVec { x, y }, GridVec { x: 4, y: 4 }));

        if let Some(cur_bounds) = self.dirty {
            if let Some(add_bounds) = dirty_bounds {
                self.dirty = Some(cur_bounds.union(add_bounds));
            }
        }
        else {
            self.dirty = dirty_bounds;
        }

        if self.contains(x as i16, y as i16){
            let local_x = x as u8;
            let local_y = y as u8;

            for neighbor_opt in self.neighbors.iter() {
                if let Some(neighbor) = neighbor_opt {
                    unsafe {
                        let local = (*neighbor).chunkpos_to_local_chunkpos(self, local_x, local_y);
                        (*neighbor).mark_dirty(local.x, local.y);
                    }
                }
            }
        }
>>>>>>> 679bcc18
    }

    fn add_particle(&mut self, x: u8, y: u8, val: Particle) {
        if self.get_particle(x, y).particle_type == ParticleType::Air {
            self.particles[Chunk::get_index_in_chunk(x, y)] = val;
<<<<<<< HEAD
=======
            self.mark_dirty(x as i32, y as i32);
>>>>>>> 679bcc18
        }
    }

    fn contains(&self, x: i16, y: i16) -> bool {
        x >= 0 && y >= 0 && x < CHUNK_SIZE as i16 && y < CHUNK_SIZE as i16
    }

<<<<<<< HEAD
=======
    fn _is_border(x: u8, y: u8) -> bool {
        x == 0 || y == 0 || x == CHUNK_SIZE - 1  || y == CHUNK_SIZE - 1
    }

>>>>>>> 679bcc18
    fn get_neighbor(&self, dir: GridVec) -> Option<*mut Chunk> {
        if dir.y < 0 {
            if dir.x < 0 { 
                return self.neighbors.bottom_left;
            }
            else if dir.x == 0 {
                return self.neighbors.bottom_center;
            }
            else {
                return self.neighbors.bottom_right;
            }
        }
        else if dir.y == 0 {
            if dir.x < 0  { 
                return self.neighbors.mid_left;
            }
            else if dir.x > 0 {
                return self.neighbors.mid_right;
            }
            else {
                return None;
            }
        }
        else {
            if dir.x < 0 { 
                return self.neighbors.top_left;
            }
            else if dir.x == 0 {
                return self.neighbors.top_center;
            }
            else {
                return self.neighbors.top_right;
            }
        }
    }

    fn get_oob_direction(test_pos_x: i16, test_pos_y: i16) -> GridVec {
        GridVec { x: if test_pos_x < 0 { -1 } else if test_pos_x >= CHUNK_SIZE as i16 { 1 } else { 0 }, 
                y: if test_pos_y < 0 { -1 } else if test_pos_y >= CHUNK_SIZE as i16 { 1 } else { 0 } }
    }

    fn test_vec(&self, base_x: u8, base_y: u8, test_vec_x: i8, test_vec_y: i8, replace_water: bool) -> bool {
        let test_pos_x = base_x as i16 + test_vec_x as i16;
        let test_pos_y = base_y as i16 + test_vec_y as i16;

        let material_at_test;
        
        if self.contains(test_pos_x, test_pos_y) {
            material_at_test = self.get_particle(test_pos_x as u8, test_pos_y as u8).particle_type;
        }
        else {
            let neighbor_direction = Chunk::get_oob_direction(test_pos_x, test_pos_y);
            let neighbor = self.get_neighbor(neighbor_direction);
            if neighbor.is_none() {
                return false;
            }
            else {
                let chunk = neighbor.unwrap();
                let mut other_chunk_x = test_pos_x % (CHUNK_SIZE as i16);
                let mut other_chunk_y = test_pos_y % (CHUNK_SIZE as i16);
                if other_chunk_x < 0 { other_chunk_x += CHUNK_SIZE as i16; }
                if other_chunk_y < 0 { other_chunk_y += CHUNK_SIZE as i16; }
                unsafe {
                    material_at_test = (*chunk).get_particle(other_chunk_x as u8, other_chunk_y as u8).particle_type;
                }
            }
        }

        if material_at_test == ParticleType::Air { return true; }
        else if replace_water && material_at_test == ParticleType::Water { return true; }
        return false;
    }

<<<<<<< HEAD
    fn update(&mut self) {
        let mut rng = rand::thread_rng();
        
        for y in 0..CHUNK_SIZE {
            let flip = rng.gen_bool(0.5);
            for mut x in 0..CHUNK_SIZE {
                if flip { x = CHUNK_SIZE - x - 1; }

                let cur_part = self.get_particle(x, y);

                let available_moves = Particle::get_possible_moves(cur_part.particle_type);
=======
    fn commit_updates(&mut self) {
        self.update_this_frame = self.dirty;
        self.dirty = None;
    }

    fn update(&mut self) {      
        let mut rng = rand::thread_rng();

        if let Some(to_update) = GridBounds::option_union(self.update_this_frame, self.updated_last_frame) {
            for point in to_update.slide_iter() {
                let x = point.x as u8;
                let y = point.y as u8;
                
                let cur_part = self.get_particle(x, y);
                
                let available_moves = Particle::get_possible_moves(cur_part.particle_type);
                
                if cur_part.particle_type == ParticleType::Source {
                    if x > 0 { self.add_particle(x - 1, y, Particle::new(ParticleType::Water)); }
                    if x < CHUNK_SIZE - 1 { self.add_particle(x + 1, y, Particle::new(ParticleType::Water)); }
                    if y > 0 { self.add_particle(x, y - 1, Particle::new(ParticleType::Water)); }
                    if y < CHUNK_SIZE - 1 { self.add_particle(x, y + 1, Particle::new(ParticleType::Water)); }
                }
>>>>>>> 679bcc18

                if available_moves.len() > 0 {
                    let mut possible_moves = Vec::<GridVec>::new();
                    let can_replace_water = Particle::can_replace_water(cur_part.particle_type);
<<<<<<< HEAD

=======
                    
>>>>>>> 679bcc18
                    for vec in available_moves {
                        if self.test_vec(x, y, vec.x as i8, vec.y as i8, can_replace_water) {
                            possible_moves.push(vec.clone());
                        }
                    }
<<<<<<< HEAD

                    if possible_moves.len() > 0 {
                        let chosen_vec = possible_moves[rng.gen_range(0..possible_moves.len())];
                        let chosen_x = (x as i16 + chosen_vec.x as i16);
                        let chosen_y = (y as i16 + chosen_vec.y as i16);
=======
                    
                    if possible_moves.len() > 0 {
                        let chosen_vec = possible_moves[rng.gen_range(0..possible_moves.len())];
                        let chosen_x = x as i16 + chosen_vec.x as i16;
                        let chosen_y = y as i16 + chosen_vec.y as i16;
>>>>>>> 679bcc18
                        if self.contains(chosen_x, chosen_y) {
                            self.set_particle(x, y, self.get_particle(chosen_x as u8, chosen_y as u8));
                            self.set_particle(chosen_x as u8, chosen_y as u8, cur_part);
                        }
                        else {
                            let neighbor_direction = Chunk::get_oob_direction(chosen_x, chosen_y);
                            let neighbor = self.get_neighbor(neighbor_direction);
                            if let Some(chunk) = neighbor {
<<<<<<< HEAD
                                let mut other_chunk_x = (chosen_x % (CHUNK_SIZE as i16));
                                let mut other_chunk_y = (chosen_y % (CHUNK_SIZE as i16));
=======
                                let mut other_chunk_x = chosen_x % (CHUNK_SIZE as i16);
                                let mut other_chunk_y = chosen_y % (CHUNK_SIZE as i16);
>>>>>>> 679bcc18
                                if other_chunk_x < 0 { other_chunk_x += CHUNK_SIZE as i16; }
                                if other_chunk_y < 0 { other_chunk_y += CHUNK_SIZE as i16; }
                                unsafe {
                                    self.set_particle(x, y, (*chunk).get_particle(other_chunk_x as u8, other_chunk_y as u8));
                                    (*chunk).set_particle(other_chunk_x as u8, other_chunk_y as u8, cur_part);
                                }
                            }
                        }
                    }
                }
            }
        }
<<<<<<< HEAD
=======

        self.updated_last_frame = self.update_this_frame;
>>>>>>> 679bcc18
    }

    fn check_add_neighbor(&mut self, new_chunk: &mut Chunk) {
        if !self.position.is_adjacent(new_chunk.position) {
            return;
        }

        let delta = new_chunk.position - self.position;

        if delta.y == -1 {
            if delta.x == -1 { 
                self.neighbors.bottom_left = Some(new_chunk);
                new_chunk.neighbors.top_right = Some(self);
            }
            else if delta.x == 0 {
                self.neighbors.bottom_center = Some(new_chunk);
                new_chunk.neighbors.top_center = Some(self);
            }
            else if delta.x == 1 {
                self.neighbors.bottom_right = Some(new_chunk);
                new_chunk.neighbors.top_left = Some(self);
            }
        }
        else if delta.y == 0 {
            if delta.x == -1 { 
                self.neighbors.mid_left = Some(new_chunk);
                new_chunk.neighbors.mid_right = Some(self);
            }
            else if delta.x == 1 {
                self.neighbors.mid_right = Some(new_chunk);
                new_chunk.neighbors.mid_left = Some(self);
            }
        }
        else if delta.y == 1 {
            if delta.x == -1 { 
                self.neighbors.top_left = Some(new_chunk);
                new_chunk.neighbors.bottom_right = Some(self);
            }
            else if delta.x == 0 {
                self.neighbors.top_center = Some(new_chunk);
                new_chunk.neighbors.bottom_center = Some(self);
            }
            else if delta.x == 1 {
                self.neighbors.top_right = Some(new_chunk);
                new_chunk.neighbors.bottom_left = Some(self);
            }
        }
    }

<<<<<<< HEAD
    fn check_remove_neighbor(&mut self, removed_position: GridVec) {
=======
    fn _check_remove_neighbor(&mut self, removed_position: GridVec) {
>>>>>>> 679bcc18
        if !self.position.is_adjacent(removed_position) {
            return;
        }

        let delta = removed_position - self.position;

        if delta.y == -1 {
            if delta.x == -1 { 
                self.neighbors.bottom_left = None;
            }
            else if delta.x == 0 {
                self.neighbors.bottom_center = None;
            }
            else if delta.x == 1 {
                self.neighbors.bottom_right = None;
            }
        }
        else if delta.y == 0 {
            if delta.x == -1 { 
                self.neighbors.mid_left = None;
            }
            else if delta.x == 1 {
                self.neighbors.mid_right = None;
            }
        }
        else if delta.y == 1 {
            if delta.x == -1 { 
                self.neighbors.top_left = None;
            }
            else if delta.x == 0 {
                self.neighbors.top_center = None;
            }
            else if delta.x == 1 {
                self.neighbors.top_right = None;
            }
        }
    }
}

impl World {
    pub fn new() -> Self {
        let mut created: World = World {
            chunks: HashMap::new(),
        };

        let world_width_chunks = (WORLD_WIDTH / CHUNK_SIZE as i32) + 1;
        let world_height_chunks = (WORLD_HEIGHT / CHUNK_SIZE as i32) + 1;

        for y in 0..world_height_chunks {
            for x in 0..world_width_chunks {
                let chunkpos = GridVec::new(x, y);
                created.add_chunk(chunkpos);
            }
        }

        return created;
    }


    pub fn contains(&self, pos: GridVec) -> bool {
        let chunk_pos = World::get_chunkpos(pos);
        return self.chunks.contains_key(&chunk_pos.combined());
    }

    fn add_chunk(&mut self, chunkpos: GridVec) {
        let mut added = Box::new(Chunk::new(chunkpos));

        for (_pos, chunk) in self.chunks.iter_mut() {
            chunk.check_add_neighbor(&mut added);
        }
<<<<<<< HEAD

        self.chunks.insert(chunkpos.combined(), added);
    }

    fn get_chunkpos(pos: GridVec) -> GridVec {
        GridVec::new(pos.x / CHUNK_SIZE as i32, pos.y / CHUNK_SIZE as i32)
    }

=======

        self.chunks.insert(chunkpos.combined(), added);
    }

    fn get_chunkpos(pos: GridVec) -> GridVec {
        GridVec::new(pos.x / CHUNK_SIZE as i32, pos.y / CHUNK_SIZE as i32)
    }

>>>>>>> 679bcc18
    fn get_chunklocal(pos: GridVec) -> GridVec {
        let mut modded = GridVec::new(pos.x % CHUNK_SIZE as i32, pos.y % CHUNK_SIZE as i32);
        if modded.x < 0 { 
            modded.x += CHUNK_SIZE as i32; 
        }
        if modded.y < 0 { 
            modded.y += CHUNK_SIZE as i32;
        }
        return modded;
    }

<<<<<<< HEAD
    pub fn get_particle(&self, pos: GridVec) -> Particle {
=======
    pub fn _get_particle(&self, pos: GridVec) -> Particle {
>>>>>>> 679bcc18
        if !self.contains(pos) {
            return Particle { particle_type: ParticleType::Boundary };
        }

        let chunk_pos = World::get_chunkpos(pos);
        let chunklocal = World::get_chunklocal(pos);
        return self.chunks.get(&chunk_pos.combined()).unwrap().get_particle(chunklocal.x as u8, chunklocal.y as u8);
    }

    pub fn replace_particle(&mut self, pos: GridVec, new_val: Particle) {
        if !self.contains(pos) {
            return;
        }

        let chunk_pos = World::get_chunkpos(pos);
        let chunklocal = World::get_chunklocal(pos);
        self.chunks.get_mut(&chunk_pos.combined()).unwrap().set_particle(chunklocal.x as u8, chunklocal.y as u8, new_val);
    }

    pub fn add_particle(&mut self, pos: GridVec, new_val: Particle) {
        if !self.contains(pos) {
            return;
        }

        let chunk_pos = World::get_chunkpos(pos);
        let chunklocal = World::get_chunklocal(pos);
        self.chunks.get_mut(&chunk_pos.combined()).unwrap().add_particle(chunklocal.x as u8, chunklocal.y as u8, new_val);
    }

    pub fn clear_circle(&mut self, pos: GridVec, radius: i32) {
        self.place_circle(pos, radius, Particle{particle_type:ParticleType::Air}, true);
    }

    pub fn place_circle(&mut self, pos: GridVec, radius: i32, new_val: Particle, replace: bool) {
        let left = pos.x - radius;
        let right = pos.x + radius;
        let bottom = pos.y - radius;
        let top = pos.y + radius;

        for y in bottom..top {
            for x in left..right {
                if replace { self.replace_particle(GridVec{x, y}, new_val.clone()); }
                else { self.add_particle(GridVec{x, y}, new_val.clone()); }
            }
        }
    }

<<<<<<< HEAD
    pub fn render(&self, screen_bounds: &GridBounds) -> Vec<Particle> {
=======
    pub fn render(&self, screen_bounds: &GridBounds, draw_debug: bool) -> Vec<Particle> {
>>>>>>> 679bcc18
        let mut outbuffer: Vec<Particle> = Vec::new();
        let top_right = screen_bounds.top_right();
        let bottom_left = screen_bounds.bottom_left();
        let buffer_height = top_right.y - bottom_left.y;
        let buffer_width = top_right.x - bottom_left.x;
        outbuffer.resize(buffer_height as usize * buffer_width as usize, Particle::new(ParticleType::Boundary));
<<<<<<< HEAD

        for (chunk_pos_combined, chunk) in self.chunks.iter() {
            let chunk_pos = GridVec::decombined(*chunk_pos_combined);
            let chunk_bottom_left = chunk_pos * CHUNK_SIZE as i32;
            let chunk_bounds = GridBounds::new_from_corner(chunk_bottom_left, GridVec::new(CHUNK_SIZE as i32, CHUNK_SIZE as i32));

            if let Some(overlap) = screen_bounds.intersect(chunk_bounds) {
                for overlap_pos in overlap.iter() {
                    let chunk_local = World::get_chunklocal(overlap_pos);
                    let buffer_local = overlap_pos - bottom_left;
                    let buffer_index = (buffer_local.x + (buffer_width * buffer_local.y)) as usize;

                    outbuffer[buffer_index] = chunk.get_particle(chunk_local.x as u8, chunk_local.y as u8);
                }
            }
        }

        return outbuffer;
    }

    pub fn update(&mut self) {
        for (_pos, chunk) in self.chunks.iter_mut() {
            chunk.update();
=======

        for (chunk_pos_combined, chunk) in self.chunks.iter() {
            let chunk_pos = GridVec::decombined(*chunk_pos_combined);
            let chunk_bottom_left = chunk_pos * CHUNK_SIZE as i32;
            let chunk_bounds = GridBounds::new_from_corner(chunk_bottom_left, GridVec::new(CHUNK_SIZE as i32, CHUNK_SIZE as i32));

            if let Some(overlap) = screen_bounds.intersect(chunk_bounds) {
                for overlap_pos in overlap.iter() {
                    let chunk_local = World::get_chunklocal(overlap_pos);
                    let buffer_local = overlap_pos - bottom_left;
                    let buffer_index = (buffer_local.x + (buffer_width * buffer_local.y)) as usize;

                    outbuffer[buffer_index] = chunk.get_particle(chunk_local.x as u8, chunk_local.y as u8);

                    if draw_debug {
                        if chunk_local.x == 0 || chunk_local.y == 0 || chunk_local.x as u8 == CHUNK_SIZE - 1 || chunk_local.y as u8 == CHUNK_SIZE - 1 {
                            outbuffer[buffer_index] = Particle::new(ParticleType::Boundary);
                        }
                        if let Some(updated_bounds) = chunk.updated_last_frame {
                            if updated_bounds.is_boundary(chunk_local){
                                outbuffer[buffer_index] = Particle::new(ParticleType::Dirty);
                            }
                        }
                    }
                }
            }
>>>>>>> 679bcc18
        }

        return outbuffer;
    }

    pub fn update(&mut self) -> u64 {
        let mut updated_count = 0;
        for (_pos, chunk) in self.chunks.iter_mut() {
            chunk.commit_updates();
        }

        for (_pos, chunk) in self.chunks.iter_mut() {
            if chunk.update_this_frame.is_some() { 
                updated_count += 1;
                chunk.update(); 
            }
            else {
                chunk.updated_last_frame = None;
            }
        }
        updated_count
    }
}<|MERGE_RESOLUTION|>--- conflicted
+++ resolved
@@ -22,24 +22,18 @@
     bottom_right: Option<*mut Chunk>,
 }
 
-<<<<<<< HEAD
-=======
 struct NeighborIterator<'a> {
     neighbor_array: [&'a Option<*mut Chunk>; 8],
     cur_index: usize,
 }
 
->>>>>>> 679bcc18
 struct Chunk {
     position: GridVec,
     neighbors: Neighbors,
     particles: [Particle; CHUNK_SIZE as usize * CHUNK_SIZE as usize],
-<<<<<<< HEAD
-=======
     dirty: Option<GridBounds>,
     update_this_frame: Option<GridBounds>,
     updated_last_frame: Option<GridBounds>,
->>>>>>> 679bcc18
 }
 
 #[derive(PartialEq, Debug, Copy, Clone)]
@@ -48,13 +42,9 @@
     Sand,
     Water,
     Stone,
-<<<<<<< HEAD
-    Boundary,
-=======
     Source,
     Boundary,
     Dirty,
->>>>>>> 679bcc18
 }
 
 #[derive(Debug, Copy, Clone)]
@@ -62,8 +52,6 @@
     pub particle_type: ParticleType
 }
 
-<<<<<<< HEAD
-=======
 impl Iterator for NeighborIterator<'_> {
     type Item = Option<*mut Chunk>;
 
@@ -80,7 +68,6 @@
     }
 }
 
->>>>>>> 679bcc18
 impl Neighbors {
     fn new() -> Self {
         Neighbors { 
@@ -94,8 +81,6 @@
             bottom_right: None 
         }
     }
-<<<<<<< HEAD
-=======
 
     fn iter<'a>(&'a self) -> NeighborIterator<'a> {
         NeighborIterator { 
@@ -107,7 +92,6 @@
             cur_index: 0, 
         }
     }
->>>>>>> 679bcc18
 }
 
 impl Drop for Neighbors {
@@ -131,11 +115,7 @@
     fn get_possible_moves(particle_type: ParticleType) -> Vec::<GridVec> {
         match particle_type {
             ParticleType::Sand => vec![GridVec{x: 1, y: -1}, GridVec{x: -1, y: -1}, GridVec{x: 0, y: -1}],
-<<<<<<< HEAD
             ParticleType::Water => vec![GridVec{x: 1, y: -1}, GridVec{x: 0, y: -1}, GridVec{x: -1, y: -1}, GridVec{x: 1, y: 0}, GridVec{x: 0, y: -2}, GridVec{x: -1, y: 0} ],
-=======
-            ParticleType::Water => vec![GridVec{x: 1, y: -1}, GridVec{x: 0, y: -1}, GridVec{x: -1, y: -1}, GridVec{x: 1, y: 0}, GridVec{x: -1, y: 0} ],
->>>>>>> 679bcc18
             _ => Vec::<GridVec>::new(),
         }
     }
@@ -158,24 +138,13 @@
             position,
             neighbors: Neighbors::new(),
             particles: [Particle::default(); CHUNK_SIZE as usize *  CHUNK_SIZE as usize],
-<<<<<<< HEAD
-=======
             dirty: None,
             update_this_frame: None,
             updated_last_frame: None,
->>>>>>> 679bcc18
         };
 
         return created;
     }
-<<<<<<< HEAD
-=======
-
-    fn chunkpos_to_local_chunkpos(&self, from_chunk: &Chunk, from_x: u8, from_y: u8) -> GridVec {
-        let chunk_diff = (from_chunk.position - self.position) * CHUNK_SIZE as i32;
-        GridVec::new(from_x as i32, from_y as i32) + chunk_diff
-    }
->>>>>>> 679bcc18
     
     fn get_index_in_chunk(x: u8, y: u8) -> usize {
         return y as usize * CHUNK_SIZE as usize + x as usize;
@@ -196,63 +165,10 @@
         return self.particles[Chunk::get_index_in_chunk(x, y)];
     }
 
-    fn set_particle(&mut self, x: u8, y: u8, val: Particle) {
-        self.particles[Chunk::get_index_in_chunk(x, y)] = val;
-<<<<<<< HEAD
-=======
-        self.mark_dirty(x as i32, y as i32);
-    }
-
-    fn mark_dirty(&mut self, x: i32, y: i32) {
-        let chunk_bounds = GridBounds::new_from_corner(GridVec::new(0, 0), GridVec::new(CHUNK_SIZE as i32, CHUNK_SIZE as i32));
-        let dirty_bounds = chunk_bounds.intersect(GridBounds::new(GridVec { x, y }, GridVec { x: 4, y: 4 }));
-
-        if let Some(cur_bounds) = self.dirty {
-            if let Some(add_bounds) = dirty_bounds {
-                self.dirty = Some(cur_bounds.union(add_bounds));
-            }
-        }
-        else {
-            self.dirty = dirty_bounds;
-        }
-
-        if self.contains(x as i16, y as i16){
-            let local_x = x as u8;
-            let local_y = y as u8;
-
-            for neighbor_opt in self.neighbors.iter() {
-                if let Some(neighbor) = neighbor_opt {
-                    unsafe {
-                        let local = (*neighbor).chunkpos_to_local_chunkpos(self, local_x, local_y);
-                        (*neighbor).mark_dirty(local.x, local.y);
-                    }
-                }
-            }
-        }
->>>>>>> 679bcc18
-    }
-
-    fn add_particle(&mut self, x: u8, y: u8, val: Particle) {
-        if self.get_particle(x, y).particle_type == ParticleType::Air {
-            self.particles[Chunk::get_index_in_chunk(x, y)] = val;
-<<<<<<< HEAD
-=======
-            self.mark_dirty(x as i32, y as i32);
->>>>>>> 679bcc18
-        }
-    }
-
     fn contains(&self, x: i16, y: i16) -> bool {
         x >= 0 && y >= 0 && x < CHUNK_SIZE as i16 && y < CHUNK_SIZE as i16
     }
 
-<<<<<<< HEAD
-=======
-    fn _is_border(x: u8, y: u8) -> bool {
-        x == 0 || y == 0 || x == CHUNK_SIZE - 1  || y == CHUNK_SIZE - 1
-    }
-
->>>>>>> 679bcc18
     fn get_neighbor(&self, dir: GridVec) -> Option<*mut Chunk> {
         if dir.y < 0 {
             if dir.x < 0 { 
@@ -326,19 +242,141 @@
         return false;
     }
 
-<<<<<<< HEAD
-    fn update(&mut self) {
-        let mut rng = rand::thread_rng();
-        
-        for y in 0..CHUNK_SIZE {
-            let flip = rng.gen_bool(0.5);
-            for mut x in 0..CHUNK_SIZE {
-                if flip { x = CHUNK_SIZE - x - 1; }
-
-                let cur_part = self.get_particle(x, y);
-
-                let available_moves = Particle::get_possible_moves(cur_part.particle_type);
-=======
+    fn check_add_neighbor(&mut self, new_chunk: &mut Chunk) {
+        if !self.position.is_adjacent(new_chunk.position) {
+            return;
+        }
+
+        let delta = new_chunk.position - self.position;
+
+        if delta.y == -1 {
+            if delta.x == -1 { 
+                self.neighbors.bottom_left = Some(new_chunk);
+                new_chunk.neighbors.top_right = Some(self);
+            }
+            else if delta.x == 0 {
+                self.neighbors.bottom_center = Some(new_chunk);
+                new_chunk.neighbors.top_center = Some(self);
+            }
+            else if delta.x == 1 {
+                self.neighbors.bottom_right = Some(new_chunk);
+                new_chunk.neighbors.top_left = Some(self);
+            }
+        }
+        else if delta.y == 0 {
+            if delta.x == -1 { 
+                self.neighbors.mid_left = Some(new_chunk);
+                new_chunk.neighbors.mid_right = Some(self);
+            }
+            else if delta.x == 1 {
+                self.neighbors.mid_right = Some(new_chunk);
+                new_chunk.neighbors.mid_left = Some(self);
+            }
+        }
+        else if delta.y == 1 {
+            if delta.x == -1 { 
+                self.neighbors.top_left = Some(new_chunk);
+                new_chunk.neighbors.bottom_right = Some(self);
+            }
+            else if delta.x == 0 {
+                self.neighbors.top_center = Some(new_chunk);
+                new_chunk.neighbors.bottom_center = Some(self);
+            }
+            else if delta.x == 1 {
+                self.neighbors.top_right = Some(new_chunk);
+                new_chunk.neighbors.bottom_left = Some(self);
+            }
+        }
+    }
+
+    fn check_remove_neighbor(&mut self, removed_position: GridVec) {
+        if !self.position.is_adjacent(removed_position) {
+            return;
+        }
+
+        let delta = removed_position - self.position;
+
+        if delta.y == -1 {
+            if delta.x == -1 { 
+                self.neighbors.bottom_left = None;
+            }
+            else if delta.x == 0 {
+                self.neighbors.bottom_center = None;
+            }
+            else if delta.x == 1 {
+                self.neighbors.bottom_right = None;
+            }
+        }
+        else if delta.y == 0 {
+            if delta.x == -1 { 
+                self.neighbors.mid_left = None;
+            }
+            else if delta.x == 1 {
+                self.neighbors.mid_right = None;
+            }
+        }
+        else if delta.y == 1 {
+            if delta.x == -1 { 
+                self.neighbors.top_left = None;
+            }
+            else if delta.x == 0 {
+                self.neighbors.top_center = None;
+            }
+            else if delta.x == 1 {
+                self.neighbors.top_right = None;
+            }
+        }
+    }
+
+    fn chunkpos_to_local_chunkpos(&self, from_chunk: &Chunk, from_x: u8, from_y: u8) -> GridVec {
+        let chunk_diff = (from_chunk.position - self.position) * CHUNK_SIZE as i32;
+        GridVec::new(from_x as i32, from_y as i32) + chunk_diff
+    }
+
+    fn set_particle(&mut self, x: u8, y: u8, val: Particle) {
+        self.particles[Chunk::get_index_in_chunk(x, y)] = val;
+        self.mark_dirty(x as i32, y as i32);
+    }
+
+    fn mark_dirty(&mut self, x: i32, y: i32) {
+        let chunk_bounds = GridBounds::new_from_corner(GridVec::new(0, 0), GridVec::new(CHUNK_SIZE as i32, CHUNK_SIZE as i32));
+        let dirty_bounds = chunk_bounds.intersect(GridBounds::new(GridVec { x, y }, GridVec { x: 4, y: 4 }));
+
+        if let Some(cur_bounds) = self.dirty {
+            if let Some(add_bounds) = dirty_bounds {
+                self.dirty = Some(cur_bounds.union(add_bounds));
+            }
+        }
+        else {
+            self.dirty = dirty_bounds;
+        }
+
+        if self.contains(x as i16, y as i16){
+            let local_x = x as u8;
+            let local_y = y as u8;
+
+            for neighbor_opt in self.neighbors.iter() {
+                if let Some(neighbor) = neighbor_opt {
+                    unsafe {
+                        let local = (*neighbor).chunkpos_to_local_chunkpos(self, local_x, local_y);
+                        (*neighbor).mark_dirty(local.x, local.y);
+                    }
+                }
+            }
+        }
+    }
+
+    fn add_particle(&mut self, x: u8, y: u8, val: Particle) {
+        if self.get_particle(x, y).particle_type == ParticleType::Air {
+            self.particles[Chunk::get_index_in_chunk(x, y)] = val;
+            self.mark_dirty(x as i32, y as i32);
+        }
+    }
+
+    fn _is_border(x: u8, y: u8) -> bool {
+        x == 0 || y == 0 || x == CHUNK_SIZE - 1  || y == CHUNK_SIZE - 1
+    }
+
     fn commit_updates(&mut self) {
         self.update_this_frame = self.dirty;
         self.dirty = None;
@@ -362,34 +400,21 @@
                     if y > 0 { self.add_particle(x, y - 1, Particle::new(ParticleType::Water)); }
                     if y < CHUNK_SIZE - 1 { self.add_particle(x, y + 1, Particle::new(ParticleType::Water)); }
                 }
->>>>>>> 679bcc18
 
                 if available_moves.len() > 0 {
                     let mut possible_moves = Vec::<GridVec>::new();
                     let can_replace_water = Particle::can_replace_water(cur_part.particle_type);
-<<<<<<< HEAD
-
-=======
                     
->>>>>>> 679bcc18
                     for vec in available_moves {
                         if self.test_vec(x, y, vec.x as i8, vec.y as i8, can_replace_water) {
                             possible_moves.push(vec.clone());
                         }
                     }
-<<<<<<< HEAD
-
-                    if possible_moves.len() > 0 {
-                        let chosen_vec = possible_moves[rng.gen_range(0..possible_moves.len())];
-                        let chosen_x = (x as i16 + chosen_vec.x as i16);
-                        let chosen_y = (y as i16 + chosen_vec.y as i16);
-=======
                     
                     if possible_moves.len() > 0 {
                         let chosen_vec = possible_moves[rng.gen_range(0..possible_moves.len())];
                         let chosen_x = x as i16 + chosen_vec.x as i16;
                         let chosen_y = y as i16 + chosen_vec.y as i16;
->>>>>>> 679bcc18
                         if self.contains(chosen_x, chosen_y) {
                             self.set_particle(x, y, self.get_particle(chosen_x as u8, chosen_y as u8));
                             self.set_particle(chosen_x as u8, chosen_y as u8, cur_part);
@@ -398,13 +423,8 @@
                             let neighbor_direction = Chunk::get_oob_direction(chosen_x, chosen_y);
                             let neighbor = self.get_neighbor(neighbor_direction);
                             if let Some(chunk) = neighbor {
-<<<<<<< HEAD
-                                let mut other_chunk_x = (chosen_x % (CHUNK_SIZE as i16));
-                                let mut other_chunk_y = (chosen_y % (CHUNK_SIZE as i16));
-=======
                                 let mut other_chunk_x = chosen_x % (CHUNK_SIZE as i16);
                                 let mut other_chunk_y = chosen_y % (CHUNK_SIZE as i16);
->>>>>>> 679bcc18
                                 if other_chunk_x < 0 { other_chunk_x += CHUNK_SIZE as i16; }
                                 if other_chunk_y < 0 { other_chunk_y += CHUNK_SIZE as i16; }
                                 unsafe {
@@ -417,65 +437,11 @@
                 }
             }
         }
-<<<<<<< HEAD
-=======
 
         self.updated_last_frame = self.update_this_frame;
->>>>>>> 679bcc18
-    }
-
-    fn check_add_neighbor(&mut self, new_chunk: &mut Chunk) {
-        if !self.position.is_adjacent(new_chunk.position) {
-            return;
-        }
-
-        let delta = new_chunk.position - self.position;
-
-        if delta.y == -1 {
-            if delta.x == -1 { 
-                self.neighbors.bottom_left = Some(new_chunk);
-                new_chunk.neighbors.top_right = Some(self);
-            }
-            else if delta.x == 0 {
-                self.neighbors.bottom_center = Some(new_chunk);
-                new_chunk.neighbors.top_center = Some(self);
-            }
-            else if delta.x == 1 {
-                self.neighbors.bottom_right = Some(new_chunk);
-                new_chunk.neighbors.top_left = Some(self);
-            }
-        }
-        else if delta.y == 0 {
-            if delta.x == -1 { 
-                self.neighbors.mid_left = Some(new_chunk);
-                new_chunk.neighbors.mid_right = Some(self);
-            }
-            else if delta.x == 1 {
-                self.neighbors.mid_right = Some(new_chunk);
-                new_chunk.neighbors.mid_left = Some(self);
-            }
-        }
-        else if delta.y == 1 {
-            if delta.x == -1 { 
-                self.neighbors.top_left = Some(new_chunk);
-                new_chunk.neighbors.bottom_right = Some(self);
-            }
-            else if delta.x == 0 {
-                self.neighbors.top_center = Some(new_chunk);
-                new_chunk.neighbors.bottom_center = Some(self);
-            }
-            else if delta.x == 1 {
-                self.neighbors.top_right = Some(new_chunk);
-                new_chunk.neighbors.bottom_left = Some(self);
-            }
-        }
-    }
-
-<<<<<<< HEAD
-    fn check_remove_neighbor(&mut self, removed_position: GridVec) {
-=======
+    }
+
     fn _check_remove_neighbor(&mut self, removed_position: GridVec) {
->>>>>>> 679bcc18
         if !self.position.is_adjacent(removed_position) {
             return;
         }
@@ -533,8 +499,7 @@
 
         return created;
     }
-
-
+    
     pub fn contains(&self, pos: GridVec) -> bool {
         let chunk_pos = World::get_chunkpos(pos);
         return self.chunks.contains_key(&chunk_pos.combined());
@@ -546,7 +511,6 @@
         for (_pos, chunk) in self.chunks.iter_mut() {
             chunk.check_add_neighbor(&mut added);
         }
-<<<<<<< HEAD
 
         self.chunks.insert(chunkpos.combined(), added);
     }
@@ -555,16 +519,6 @@
         GridVec::new(pos.x / CHUNK_SIZE as i32, pos.y / CHUNK_SIZE as i32)
     }
 
-=======
-
-        self.chunks.insert(chunkpos.combined(), added);
-    }
-
-    fn get_chunkpos(pos: GridVec) -> GridVec {
-        GridVec::new(pos.x / CHUNK_SIZE as i32, pos.y / CHUNK_SIZE as i32)
-    }
-
->>>>>>> 679bcc18
     fn get_chunklocal(pos: GridVec) -> GridVec {
         let mut modded = GridVec::new(pos.x % CHUNK_SIZE as i32, pos.y % CHUNK_SIZE as i32);
         if modded.x < 0 { 
@@ -576,11 +530,7 @@
         return modded;
     }
 
-<<<<<<< HEAD
-    pub fn get_particle(&self, pos: GridVec) -> Particle {
-=======
     pub fn _get_particle(&self, pos: GridVec) -> Particle {
->>>>>>> 679bcc18
         if !self.contains(pos) {
             return Particle { particle_type: ParticleType::Boundary };
         }
@@ -628,42 +578,13 @@
         }
     }
 
-<<<<<<< HEAD
-    pub fn render(&self, screen_bounds: &GridBounds) -> Vec<Particle> {
-=======
     pub fn render(&self, screen_bounds: &GridBounds, draw_debug: bool) -> Vec<Particle> {
->>>>>>> 679bcc18
         let mut outbuffer: Vec<Particle> = Vec::new();
         let top_right = screen_bounds.top_right();
         let bottom_left = screen_bounds.bottom_left();
         let buffer_height = top_right.y - bottom_left.y;
         let buffer_width = top_right.x - bottom_left.x;
         outbuffer.resize(buffer_height as usize * buffer_width as usize, Particle::new(ParticleType::Boundary));
-<<<<<<< HEAD
-
-        for (chunk_pos_combined, chunk) in self.chunks.iter() {
-            let chunk_pos = GridVec::decombined(*chunk_pos_combined);
-            let chunk_bottom_left = chunk_pos * CHUNK_SIZE as i32;
-            let chunk_bounds = GridBounds::new_from_corner(chunk_bottom_left, GridVec::new(CHUNK_SIZE as i32, CHUNK_SIZE as i32));
-
-            if let Some(overlap) = screen_bounds.intersect(chunk_bounds) {
-                for overlap_pos in overlap.iter() {
-                    let chunk_local = World::get_chunklocal(overlap_pos);
-                    let buffer_local = overlap_pos - bottom_left;
-                    let buffer_index = (buffer_local.x + (buffer_width * buffer_local.y)) as usize;
-
-                    outbuffer[buffer_index] = chunk.get_particle(chunk_local.x as u8, chunk_local.y as u8);
-                }
-            }
-        }
-
-        return outbuffer;
-    }
-
-    pub fn update(&mut self) {
-        for (_pos, chunk) in self.chunks.iter_mut() {
-            chunk.update();
-=======
 
         for (chunk_pos_combined, chunk) in self.chunks.iter() {
             let chunk_pos = GridVec::decombined(*chunk_pos_combined);
@@ -690,7 +611,6 @@
                     }
                 }
             }
->>>>>>> 679bcc18
         }
 
         return outbuffer;
