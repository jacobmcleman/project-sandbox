--- conflicted
+++ resolved
@@ -6,15 +6,10 @@
 use bevy_xpbd_2d::prelude::*;
 use gridmath::*;
 use rand::Rng;
-<<<<<<< HEAD
 use sandworld::*;
 
 use crate::{camera::cam_bounds, chunk_colliders::{self, ColliderLayer, SandworldColliderPlugin}, chunk_display::{DrawOptions, SandworldDisplayPlugin}};
-=======
-use sandworld::{ParticleType, CHUNK_SIZE};
-
-use crate::{camera::cam_bounds, chunk_colliders::{self, SandworldColliderPlugin}, chunk_display::{DrawOptions, SandworldDisplayPlugin}};
->>>>>>> 7e38ea87
+
 
 pub struct SandSimulationPlugin;
 
@@ -26,7 +21,6 @@
     throw_power: f32,
 }
 
-<<<<<<< HEAD
 #[derive(Component)]
 struct SandParticle {
     particle: ParticleType,
@@ -65,8 +59,6 @@
     }
 }
 
-=======
->>>>>>> 7e38ea87
 impl Plugin for SandSimulationPlugin {
     fn build(&self, app: &mut App) {
         let mut rng = rand::thread_rng();
@@ -97,11 +89,7 @@
             mouse_region: GridVec::new(0, 0),
         })
         .add_systems(Update, sand_update.in_set(crate::UpdateStages::WorldUpdate))
-<<<<<<< HEAD
         .add_systems(Update, (world_interact, bomb_timer, sand_particle_settle).in_set(crate::UpdateStages::Input))
-=======
-        .add_systems(Update, (world_interact, bomb_timer).in_set(crate::UpdateStages::Input))
->>>>>>> 7e38ea87
         .add_systems(Update, draw_mode_controls.in_set(crate::UpdateStages::Input))
         ;
     }
