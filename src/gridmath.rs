--- conflicted
+++ resolved
@@ -1,14 +1,10 @@
 use std::ops;
 use std::cmp;
-<<<<<<< HEAD
-
-=======
 use std::fmt;
 
 use rand::Rng;
 use rand::rngs::ThreadRng;
 
->>>>>>> 679bcc18
 pub const WORLD_WIDTH: i32 = 1920;
 pub const WORLD_HEIGHT: i32 = 1080;
 
@@ -99,15 +95,12 @@
     }
 }
 
-<<<<<<< HEAD
-=======
 impl fmt::Display for GridVec {
     fn fmt(&self, f: &mut fmt::Formatter<'_>) -> fmt::Result {
         write!(f, "[{}, {}]", self.x, self.y)
     }
 }
 
->>>>>>> 679bcc18
 impl GridBounds {
     pub fn new(center: GridVec, half_extent: GridVec) -> Self {
         GridBounds { center, half_extent }
@@ -118,14 +111,11 @@
         GridBounds { center: bottom_left + half_extent, half_extent }
     }
 
-<<<<<<< HEAD
-=======
     pub fn new_from_extents(bottom_left: GridVec, top_right: GridVec) -> Self {
         let size = top_right - bottom_left;
         return GridBounds::new_from_corner(bottom_left, size);
     }
 
->>>>>>> 679bcc18
     pub fn bottom_left(&self) -> GridVec {
         self.center - self.half_extent    
     }
@@ -138,11 +128,7 @@
         self.half_extent.x as u32 * 2
     }
 
-<<<<<<< HEAD
-    pub fn height(&self) -> u32 {
-=======
     pub fn _height(&self) -> u32 {
->>>>>>> 679bcc18
         self.half_extent.y as u32 * 2
     }
 
@@ -151,8 +137,6 @@
         return delta.x.abs() <= self.half_extent.x && delta.y.abs() <= self.half_extent.y;
     }
 
-<<<<<<< HEAD
-=======
     pub fn is_boundary(&self, point: GridVec) -> bool {
         self.contains(point) 
         && (point.x == self.bottom_left().x 
@@ -162,13 +146,10 @@
         )
     }
 
->>>>>>> 679bcc18
     pub fn iter(&self) -> GridIterator {
         GridIterator { bounds: self.clone(), current: self.bottom_left() + GridVec::new(-1, 0) }
     }
 
-<<<<<<< HEAD
-=======
     pub fn slide_iter(&self) -> SlideGridIterator {
         SlideGridIterator { 
             bounds: self.clone(), 
@@ -206,7 +187,6 @@
         }
     }
 
->>>>>>> 679bcc18
     // If there is an intersection, returns the bounds of the overlapping area
     pub fn intersect(&self, other: GridBounds) -> Option<GridBounds> {
         let dx = other.center.x - self.center.x;
@@ -229,12 +209,7 @@
             cmp::min(self.top_right().x, other.top_right().x),
             cmp::min(self.top_right().y, other.top_right().y)
         );
-<<<<<<< HEAD
-        let size = top_right - bottom_left;
-        return Some(GridBounds::new_from_corner(bottom_left, size));
-=======
         Some(GridBounds::new_from_extents(bottom_left, top_right))
->>>>>>> 679bcc18
     }
 }
 
@@ -243,8 +218,6 @@
     current: GridVec,
 }
 
-<<<<<<< HEAD
-=======
 pub struct SlideGridIterator {
     bounds: GridBounds,
     current: GridVec,
@@ -252,7 +225,6 @@
     flipped_x: bool,
 }
 
->>>>>>> 679bcc18
 impl Iterator for GridIterator {
     type Item = GridVec;
 
@@ -271,8 +243,6 @@
     }
 }
 
-<<<<<<< HEAD
-=======
 impl Iterator for SlideGridIterator {
     type Item = GridVec;
 
@@ -295,7 +265,6 @@
     }
 }
 
->>>>>>> 679bcc18
 #[cfg(test)]
 mod tests {
     use crate::gridmath::*;
@@ -401,11 +370,7 @@
     }
 
     #[test]
-<<<<<<< HEAD
-    fn overlap_none() {
-=======
     fn intersection_overlap_none() {
->>>>>>> 679bcc18
         let a = GridBounds::new(GridVec::new(0, 0), GridVec::new(1, 1));
         let b = GridBounds::new(GridVec::new(3, 0), GridVec::new(1, 1));
 
@@ -415,11 +380,7 @@
     }
 
     #[test]
-<<<<<<< HEAD
-    fn overlap_contained() {
-=======
     fn intersection_overlap_contained() {
->>>>>>> 679bcc18
         let a = GridBounds::new(GridVec::new(0, 0), GridVec::new(1, 1));
         let b = GridBounds::new(GridVec::new(0, 0), GridVec::new(10, 10));
 
@@ -429,11 +390,7 @@
     }
 
     #[test]
-<<<<<<< HEAD
-    fn overlap_partial() {
-=======
     fn intersection_overlap_partial() {
->>>>>>> 679bcc18
         let a = GridBounds::new(GridVec::new(0, 0), GridVec::new(2, 2));
         let b = GridBounds::new(GridVec::new(1, 1), GridVec::new(2, 2));
 
@@ -441,8 +398,6 @@
         let expected = Some(GridBounds::new(GridVec::new(0, 0), GridVec::new(1, 1)));
         assert_eq!(result, expected);
     }
-<<<<<<< HEAD
-=======
 
     #[test]
     fn union_overlap_none() {
@@ -473,5 +428,4 @@
         let expected = GridBounds::new(GridVec::new(1, 1), GridVec::new(5, 5));
         assert_eq!(result, expected);
     }
->>>>>>> 679bcc18
 }